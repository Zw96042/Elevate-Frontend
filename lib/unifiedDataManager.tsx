--- conflicted
+++ resolved
@@ -260,10 +260,6 @@
         });
       }
     }
-<<<<<<< HEAD
-    // console.log("COURSES", JSON.stringify(courses, null, 2));
-=======
->>>>>>> 83a680f4
     return courses;
   }
 }